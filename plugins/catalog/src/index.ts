/*
 * Copyright 2020 Spotify AB
 *
 * Licensed under the Apache License, Version 2.0 (the "License");
 * you may not use this file except in compliance with the License.
 * You may obtain a copy of the License at
 *
 *     http://www.apache.org/licenses/LICENSE-2.0
 *
 * Unless required by applicable law or agreed to in writing, software
 * distributed under the License is distributed on an "AS IS" BASIS,
 * WITHOUT WARRANTIES OR CONDITIONS OF ANY KIND, either express or implied.
 * See the License for the specific language governing permissions and
 * limitations under the License.
 */

export * from '@backstage/catalog-client';
export { AboutCard } from './components/AboutCard';
export { EntityPageLayout } from './components/EntityPageLayout';
<<<<<<< HEAD
export { IconLinkVertical } from './components/AboutCard/IconLinkVertical';
=======
export { Router } from './components/Router';
export { useEntityCompoundName } from './components/useEntityCompoundName';
export { EntityContext, useEntity } from './hooks/useEntity';
export { catalogApiRef, plugin } from './plugin';
export * from './routes';
>>>>>>> 56e42784
<|MERGE_RESOLUTION|>--- conflicted
+++ resolved
@@ -17,12 +17,9 @@
 export * from '@backstage/catalog-client';
 export { AboutCard } from './components/AboutCard';
 export { EntityPageLayout } from './components/EntityPageLayout';
-<<<<<<< HEAD
 export { IconLinkVertical } from './components/AboutCard/IconLinkVertical';
-=======
 export { Router } from './components/Router';
 export { useEntityCompoundName } from './components/useEntityCompoundName';
 export { EntityContext, useEntity } from './hooks/useEntity';
 export { catalogApiRef, plugin } from './plugin';
-export * from './routes';
->>>>>>> 56e42784
+export * from './routes';